--- conflicted
+++ resolved
@@ -29,6 +29,7 @@
     runs = query.order_by(RunModel.start_time.desc()).limit(last_k).all()
     return runs
 
+
 @router.get("/{run_id}/", response_model=RunResponseSchema)
 def get_run(run_id: str, db: Session = Depends(get_db)):
     run = db.query(RunModel).filter(RunModel.id == run_id).first()
@@ -36,57 +37,10 @@
         raise HTTPException(status_code=404, detail="Run not found")
     return run
 
+
 @router.get("/{run_id}/status/", response_model=RunResponseSchema)
 def get_run_status(run_id: str, db: Session = Depends(get_db)):
     run = db.query(RunModel).filter(RunModel.id == run_id).first()
     if not run:
         raise HTTPException(status_code=404, detail="Run not found")
-<<<<<<< HEAD
-    output_file_id = None
-    if run.status == RunStatus.COMPLETED:
-        # find output file id
-        output_file = run.output_file
-        if output_file:
-            output_file_id = output_file.id
-
-    tasks = run.tasks
-    tasks_meta = [
-        {
-            "node_id": task.node_id,
-            "status": task.status,
-            "inputs": task.inputs,
-            "outputs": task.outputs,
-            "run_time": task.run_time,
-            "subworkflow": json.loads(task.subworkflow) if task.subworkflow else None,
-            "subworkflow_output": (
-                json.loads(task.subworkflow_output) if task.subworkflow_output else None
-            ),
-        }
-        for task in tasks
-    ]
-    # fail if any task has failed
-    for task in tasks:
-        if task.status == TaskStatus.FAILED:
-            # update run status to failed
-            run.status = RunStatus.FAILED
-            db.commit()
-            break
-
-    combined_task_outputs: Dict[str, Any] = {}
-    for task in tasks:
-        combined_task_outputs[task.node_id] = task.outputs
-    return RunStatusResponseSchema(
-        id=run.id,
-        status=run.status,
-        start_time=run.start_time,
-        end_time=run.end_time,
-        outputs=combined_task_outputs,
-        tasks=tasks_meta,
-        output_file_id=output_file_id,
-        workflow_id=run.workflow_id,
-        workflow_version_id=run.workflow_version_id,
-        workflow_version=run.workflow_version,
-    )
-=======
-    return run
->>>>>>> 2069a7da
+    return run