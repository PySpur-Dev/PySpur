import json
from typing import Dict, List, Optional

from dotenv import load_dotenv
from jinja2 import Template
from pydantic import BaseModel, Field

from ...utils.pydantic_utils import get_nested_field, json_schema_to_model

from ..base import (
    BaseNodeInput,
    BaseNodeOutput,
    BaseNodeConfig,
    BaseNode,
)
from ._utils import LLMModels, ModelInfo, create_messages, generate_text

load_dotenv()


class SingleLLMCallNodeConfig(BaseNodeConfig):
    llm_info: ModelInfo = Field(
        ModelInfo(model=LLMModels.GPT_4O, max_tokens=16384, temperature=0.7),
        description="The default LLM model to use",
    )
    system_message: str = Field(
        "You are a helpful assistant.", description="The system message for the LLM"
    )
    user_message: str = Field(
        "",
        description="The user message for the LLM, serialized from input_schema",
    )
    few_shot_examples: Optional[List[Dict[str, str]]] = None
    url_variables: Optional[Dict[str, str]] = Field(
        None,
        description="Optional mapping of URL types (image, video, pdf) to input schema variables for Gemini models",
    )
<<<<<<< HEAD
=======
    output_json_schema: Optional[str] = Field(
        None,
        description="The JSON schema for the output of the LLM. When provided this will be passed to the LLMs that support JSON schema validation. Can be edited either as a full JSON schema or in a simplified key-value format.",
    )
>>>>>>> af656b4d


class SingleLLMCallNodeInput(BaseNodeInput):
    """
    We allow any/all extra fields, so that the entire dictionary passed in
    is available in `input.model_dump()`.
    """

    class Config:
        extra = "allow"


class SingleLLMCallNodeOutput(BaseNodeOutput):
    pass


class SingleLLMCallNode(BaseNode):
    """
    Node type for calling an LLM with structured i/o and support for params in system prompt and user_input.
    """

    name = "single_llm_call_node"
    display_name = "Single LLM Call"
    config_model = SingleLLMCallNodeConfig
    input_model = SingleLLMCallNodeInput
    output_model = SingleLLMCallNodeOutput

    def setup(self) -> None:
        super().setup()
        if self.config.output_json_schema:
            self.output_model = json_schema_to_model(
                json.loads(self.config.output_json_schema),
                self.name,
                SingleLLMCallNodeOutput,
            )  # type: ignore

    async def run(self, input: BaseModel) -> BaseModel:
        # Grab the entire dictionary from the input
        raw_input_dict = input.model_dump()

        # Render system_message
        system_message = Template(self.config.system_message).render(raw_input_dict)

        try:
            # If user_message is empty, dump the entire raw dictionary
            if not self.config.user_message.strip():
                user_message = json.dumps(raw_input_dict, indent=2)
            else:
                user_message = Template(self.config.user_message).render(
                    **raw_input_dict
                )
        except Exception as e:
            print(f"[ERROR] Failed to render user_message {self.name}")
            print(
                f"[ERROR] user_message: {self.config.user_message} with input: {raw_input_dict}"
            )
            raise e

        messages = create_messages(
            system_message=system_message,
            user_message=user_message,
            few_shot_examples=self.config.few_shot_examples,
        )

        model_name = LLMModels(self.config.llm_info.model).value

        url_vars: Optional[Dict[str, str]] = None
        # Process URL variables if they exist and we're using a Gemini model
        if model_name.startswith("gemini") and self.config.url_variables:
            url_vars = {}
            if "file" in self.config.url_variables:
                # Split the input variable reference (e.g. "input_node.video_url")
                # Get the nested field value using the helper function
                file_value = get_nested_field(self.config.url_variables["file"], input)
                # Always use image_url format regardless of file type
                url_vars["image"] = file_value

        try:
            assistant_message_str = await generate_text(
                messages=messages,
                model_name=model_name,
                temperature=self.config.llm_info.temperature,
                max_tokens=self.config.llm_info.max_tokens,
                json_mode=True,
                url_variables=url_vars,
                output_json_schema=self.config.output_json_schema,
            )
        except Exception as e:
            error_str = str(e)

            # Handle all LiteLLM errors
            if "litellm" in error_str.lower():
                error_message = "An error occurred with the LLM service"
                error_type = "unknown"

                # Extract provider from model name
                provider = model_name.split("/")[0] if "/" in model_name else "unknown"

                # Handle specific known error cases
                if (
                    "VertexAIError" in error_str
                    and "The model is overloaded" in error_str
                ):
                    error_type = "overloaded"
                    error_message = (
                        "The model is currently overloaded. Please try again later."
                    )
                elif "rate limit" in error_str.lower():
                    error_type = "rate_limit"
                    error_message = (
                        "Rate limit exceeded. Please try again in a few minutes."
                    )
                elif (
                    "context length" in error_str.lower()
                    or "maximum token" in error_str.lower()
                ):
                    error_type = "context_length"
                    error_message = "Input is too long for the model's context window. Please reduce the input length."
                elif (
                    "invalid api key" in error_str.lower()
                    or "authentication" in error_str.lower()
                ):
                    error_type = "auth"
                    error_message = "Authentication error with the LLM service. Please check your API key."
                elif "bad gateway" in error_str.lower() or "503" in error_str:
                    error_type = "service_unavailable"
                    error_message = "The LLM service is temporarily unavailable. Please try again later."

                raise Exception(
                    json.dumps(
                        {
                            "type": "model_provider_error",
                            "provider": provider,
                            "error_type": error_type,
                            "message": error_message,
                            "original_error": error_str,
                        }
                    )
                )
            raise e

        assistant_message_dict = json.loads(assistant_message_str)

        # Validate and return
        assistant_message = self.output_model.model_validate(assistant_message_dict)
        return assistant_message


if __name__ == "__main__":
    import asyncio

    from pydantic import create_model

    async def test_llm_nodes():
        # Example 1: Simple test case with a basic user message
        simple_llm_node = SingleLLMCallNode(
            name="WeatherBot",
            config=SingleLLMCallNodeConfig(
                llm_info=ModelInfo(
                    model=LLMModels.GPT_4O, temperature=0.4, max_tokens=100
                ),
                system_message="You are a helpful assistant.",
                user_message="Hello, my name is {{ name }}. I want to ask: {{ question }}",
                url_variables=None,
                output_json_schema=json.dumps(
                    {
                        "type": "object",
                        "properties": {
                            "answer": {"type": "string"},
                            "name_of_user": {"type": "string"},
                        },
                        "required": ["answer", "name_of_user"],
                    }
                ),
            ),
        )

        simple_input = create_model(
            "SimpleInput",
            name=(str, ...),
            question=(str, ...),
            __base__=BaseNodeInput,
        ).model_validate(
            {
                "name": "Alice",
                "question": "What is the weather like in New York in January?",
            }
        )

        print("[DEBUG] Testing simple_llm_node now...")
        simple_output = await simple_llm_node(simple_input)
        print("[DEBUG] Test Output from single_llm_call:", simple_output)

    asyncio.run(test_llm_nodes())<|MERGE_RESOLUTION|>--- conflicted
+++ resolved
@@ -35,13 +35,6 @@
         None,
         description="Optional mapping of URL types (image, video, pdf) to input schema variables for Gemini models",
     )
-<<<<<<< HEAD
-=======
-    output_json_schema: Optional[str] = Field(
-        None,
-        description="The JSON schema for the output of the LLM. When provided this will be passed to the LLMs that support JSON schema validation. Can be edited either as a full JSON schema or in a simplified key-value format.",
-    )
->>>>>>> af656b4d
 
 
 class SingleLLMCallNodeInput(BaseNodeInput):
