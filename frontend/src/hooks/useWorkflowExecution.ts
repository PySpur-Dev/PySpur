import { useState, useEffect } from 'react'
import { useDispatch, useSelector } from 'react-redux'
import { updateNodeDataOnly, resetRun } from '../store/flowSlice'
import { getRunStatus, startRun, getWorkflowRuns, validateGoogleAccessToken } from '../utils/api'
import { RootState } from '../store/store'
import store from '../store/store'
import { AlertColor } from '../types/alert'

interface UseWorkflowExecutionProps {
    onAlert: (message: string, color: AlertColor) => void
}

interface WorkflowRun {
    id: string
    status: string
    start_time?: string
    end_time?: string
}

export const useWorkflowExecution = ({ onAlert }: UseWorkflowExecutionProps) => {
    const dispatch = useDispatch()
    const nodes = useSelector((state: RootState) => state.flow.nodes)
    const workflowId = useSelector((state: RootState) => state.flow.workflowID)
    const [isRunning, setIsRunning] = useState<boolean>(false)
    const [completionPercentage, setCompletionPercentage] = useState<number>(0)
    const [workflowRuns, setWorkflowRuns] = useState<WorkflowRun[]>([])
    const [isUpdatingStatus, setIsUpdatingStatus] = useState<boolean>(false)

    let currentStatusInterval: NodeJS.Timeout | null = null

    const updateWorkflowStatus = async (runID: string): Promise<void> => {
        if (currentStatusInterval) {
            clearInterval(currentStatusInterval)
        }
        currentStatusInterval = setInterval(async () => {
            try {
                const statusResponse = await getRunStatus(runID)
                const tasks = statusResponse.tasks

                if (statusResponse.percentage_complete !== undefined) {
                    setCompletionPercentage(statusResponse.percentage_complete)
                }

                if (statusResponse.status === 'FAILED' || tasks.some((task) => task.status === 'FAILED')) {
                    setIsRunning(false)
                    setCompletionPercentage(0)
                    clearInterval(currentStatusInterval)
                    onAlert('Workflow run failed.', 'danger')
                    return
                }

                if (tasks.length > 0) {
                    tasks.forEach((task) => {
                        const nodeId = task.node_id
                        let node = nodes.find((node) => node.id === nodeId)
                        if (!node) {
                            // find the node by title in nodeConfigs
                            const state = store.getState()
                            const correspondingNodeId = Object.keys(state.flow.nodeConfigs).find(
                                (key) => state.flow.nodeConfigs[key].title === nodeId
                            )
                            if (correspondingNodeId) {
                                node = nodes.find((node) => node.id === correspondingNodeId)
                            }
                        }
                        if (!node) {
                            return
                        }
                        const output_values = task.outputs || {}
                        const nodeTaskStatus = task.status
                        if (node) {
                            // Check if the task output or status is different from current node data
                            const isOutputDifferent = JSON.stringify(output_values) !== JSON.stringify(node.data?.run)
                            const isStatusDifferent = nodeTaskStatus !== node.data?.taskStatus

                            if (isOutputDifferent || isStatusDifferent) {
                                dispatch(
                                    updateNodeDataOnly({
                                        id: node.id,
                                        data: {
                                            run: { ...node.data.run, ...output_values },
                                            taskStatus: nodeTaskStatus,
                                        },
                                    })
                                )
                            }
                        }
                    })
                }

                if (statusResponse.status !== 'RUNNING') {
                    setIsRunning(false)
                    setCompletionPercentage(0)
                    clearInterval(currentStatusInterval)
                    onAlert('Workflow run completed.', 'success')
                }
            } catch (error) {
                console.error('Error fetching workflow status:', error)
                clearInterval(currentStatusInterval)
            }
        }, 1000)
    }

    const executeWorkflow = async (inputValues: Record<string, any>): Promise<void> => {
        if (!workflowId) return

        try {
            dispatch(resetRun())
            onAlert('Starting workflow run...', 'default')
            const result = await startRun(workflowId, inputValues, null, 'interactive')
            setIsRunning(true)
            await fetchWorkflowRuns()
            updateWorkflowStatus(result.id)
        } catch (error) {
            console.error('Error starting workflow run:', error)
            onAlert('Error starting workflow run.', 'danger')
        }
    }

    const stopWorkflow = (): void => {
        setIsRunning(false)
        setCompletionPercentage(0)
        if (currentStatusInterval) {
            clearInterval(currentStatusInterval)
        }
        onAlert('Workflow run stopped.', 'warning')
    }

    const fetchWorkflowRuns = async () => {
        try {
            const response = await getWorkflowRuns(workflowId)
            setWorkflowRuns(response)
        } catch (error) {
            console.error('Error fetching workflow runs:', error)
        }
<<<<<<< HEAD
=======
      } catch (error) {
        console.error('Error fetching workflow status:', error)
        clearInterval(currentStatusInterval)
      }
    }, 1000)
  }

  const executeWorkflow = async (inputValues: Record<string, any>): Promise<void> => {
    if (!workflowId) return
    
    const hasGoogleSheetsReadNode = nodes.some((node) => node.type === 'GoogleSheetsReadNode')

    if (hasGoogleSheetsReadNode) {
        const response = await validateGoogleAccessToken()
        console.log('Token check response:', response)
        if (!response.is_valid) {
            const baseUrl = window.location.origin
            window.open(`${baseUrl}/google/auth`, '_blank');
            return;
        }
    }

    try {
      dispatch(resetRun())
      onAlert('Starting workflow run...', 'default')
      const result = await startRun(workflowId, inputValues, null, 'interactive')
      setIsRunning(true)
      await fetchWorkflowRuns()
      updateWorkflowStatus(result.id)
    } catch (error) {
      console.error('Error starting workflow run:', error)
      onAlert('Error starting workflow run.', 'danger')
>>>>>>> 27897eca
    }

    const updateRunStatuses = async () => {
        if (!workflowId) return

        setIsUpdatingStatus(true)
        try {
            // First fetch the latest workflow runs
            const latestRuns = await getWorkflowRuns(workflowId)
            setWorkflowRuns(latestRuns)

            // Then update the status of running/pending runs
            const updatedRuns = await Promise.all(
                latestRuns.map(async (run) => {
                    if (run.status.toLowerCase() === 'running' || run.status.toLowerCase() === 'pending') {
                        const statusResponse = await getRunStatus(run.id)
                        return { ...run, status: statusResponse.status }
                    }
                    return run
                })
            )

            setWorkflowRuns(updatedRuns)
        } catch (error) {
            console.error('Error updating run statuses:', error)
        } finally {
            setIsUpdatingStatus(false)
        }
    }

    useEffect(() => {
        if (workflowId) {
            fetchWorkflowRuns()
        }
    }, [workflowId])

    return {
        isRunning,
        completionPercentage,
        workflowRuns,
        isUpdatingStatus,
        executeWorkflow,
        stopWorkflow,
        updateRunStatuses,
    }
}<|MERGE_RESOLUTION|>--- conflicted
+++ resolved
@@ -104,6 +104,18 @@
     const executeWorkflow = async (inputValues: Record<string, any>): Promise<void> => {
         if (!workflowId) return
 
+    const hasGoogleSheetsReadNode = nodes.some((node) => node.type === 'GoogleSheetsReadNode')
+
+    if (hasGoogleSheetsReadNode) {
+        const response = await validateGoogleAccessToken()
+        console.log('Token check response:', response)
+        if (!response.is_valid) {
+            const baseUrl = window.location.origin
+            window.open(`${baseUrl}/google/auth`, '_blank');
+            return;
+        }
+    }
+
         try {
             dispatch(resetRun())
             onAlert('Starting workflow run...', 'default')
@@ -133,41 +145,6 @@
         } catch (error) {
             console.error('Error fetching workflow runs:', error)
         }
-<<<<<<< HEAD
-=======
-      } catch (error) {
-        console.error('Error fetching workflow status:', error)
-        clearInterval(currentStatusInterval)
-      }
-    }, 1000)
-  }
-
-  const executeWorkflow = async (inputValues: Record<string, any>): Promise<void> => {
-    if (!workflowId) return
-    
-    const hasGoogleSheetsReadNode = nodes.some((node) => node.type === 'GoogleSheetsReadNode')
-
-    if (hasGoogleSheetsReadNode) {
-        const response = await validateGoogleAccessToken()
-        console.log('Token check response:', response)
-        if (!response.is_valid) {
-            const baseUrl = window.location.origin
-            window.open(`${baseUrl}/google/auth`, '_blank');
-            return;
-        }
-    }
-
-    try {
-      dispatch(resetRun())
-      onAlert('Starting workflow run...', 'default')
-      const result = await startRun(workflowId, inputValues, null, 'interactive')
-      setIsRunning(true)
-      await fetchWorkflowRuns()
-      updateWorkflowStatus(result.id)
-    } catch (error) {
-      console.error('Error starting workflow run:', error)
-      onAlert('Error starting workflow run.', 'danger')
->>>>>>> 27897eca
     }
 
     const updateRunStatuses = async () => {
