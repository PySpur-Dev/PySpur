import React, { useEffect, useState } from 'react';
import { useRouter } from 'next/router';
import FlowCanvas from '../../components/canvas/FlowCanvas';
import Header from '../../components/Header'; // Import the Header component
import { PersistGate } from 'redux-persist/integration/react'; // Import PersistGate
import { persistor } from '../../store/store'; // Import the persistor
import { getWorkflow } from '../../utils/api';
import { useDispatch } from 'react-redux'; // Import useDispatch from react-redux
<<<<<<< HEAD
import { fetchNodeTypes } from '../../store/nodeTypesSlice'; // Import fetchNodeTypes

=======
import LoadingSpinner from '../../components/LoadingSpinner';
>>>>>>> 8d186e14
const WorkflowPage = () => {

    const dispatch = useDispatch(); // Initialize dispatch
    const router = useRouter();
    const { id } = router.query; // Access the dynamic route parameter
    const [workflowData, setWorkflowData] = useState(null);


    useEffect(() => {
        dispatch(fetchNodeTypes());
        const fetchWorkflow = async () => {
            try {
                const data = await getWorkflow(id);
                setWorkflowData(data);
            } catch (error) {
                console.error('Error fetching workflow:', error);
            }
        };

        if (id) {
            fetchWorkflow();
        }
    }, [id, dispatch]); // Add dispatch to the dependency array

    if (!workflowData) {
        return <LoadingSpinner />;
    }

    return (
        <PersistGate loading={null} persistor={persistor}>
            <div style={{ height: '100vh', display: 'flex', flexDirection: 'column' }}>
                <Header activePage="workflow" style={{ position: 'sticky', top: 0, zIndex: 10 }} />
                <div style={{ flexGrow: 1 }}>
                    <FlowCanvas workflowData={workflowData} workflowID={id} />
                </div>
            </div>
        </PersistGate>
    );
};

export default WorkflowPage;<|MERGE_RESOLUTION|>--- conflicted
+++ resolved
@@ -6,12 +6,9 @@
 import { persistor } from '../../store/store'; // Import the persistor
 import { getWorkflow } from '../../utils/api';
 import { useDispatch } from 'react-redux'; // Import useDispatch from react-redux
-<<<<<<< HEAD
 import { fetchNodeTypes } from '../../store/nodeTypesSlice'; // Import fetchNodeTypes
 
-=======
 import LoadingSpinner from '../../components/LoadingSpinner';
->>>>>>> 8d186e14
 const WorkflowPage = () => {
 
     const dispatch = useDispatch(); // Initialize dispatch
