--- conflicted
+++ resolved
@@ -433,12 +433,8 @@
             nodeID={nodeID}
             fieldName={key}
             inputSchema={incomingSchema}
-<<<<<<< HEAD
             fieldTitle="System Message"
             content={currentNodeConfig[key] || ''}
-=======
-            content={dynamicModel[key] || ''}
->>>>>>> b61179ec
             setContent={(value: string) => handleInputChange(key, value)}
           />
           {!isLast && <hr className="my-2" />}
@@ -469,12 +465,8 @@
             nodeID={nodeID}
             fieldName={key}
             inputSchema={incomingSchema}
-<<<<<<< HEAD
             fieldTitle="User Message"
             content={currentNodeConfig[key] || ''}
-=======
-            content={dynamicModel[key] || ''}
->>>>>>> b61179ec
             setContent={(value) => handleInputChange(key, value)}
           />
           {renderFewShotExamples()}
