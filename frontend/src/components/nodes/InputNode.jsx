--- conflicted
+++ resolved
@@ -20,6 +20,7 @@
   const [editingField, setEditingField] = useState(null);
   const [newFieldValue, setNewFieldValue] = useState('');
   const [isCollapsed, setIsCollapsed] = useState(false);
+  const [handlePosition, setHandlePosition] = useState('-28px');
 
   const workflowInputKeys = Object.keys(workflowInputVariables);
 
@@ -33,7 +34,6 @@
       const calculatedWidth = Math.max(300, maxLabelLength * 15);
       const finalWidth = Math.min(calculatedWidth, 600);
 
-<<<<<<< HEAD
       const nodePadding = 26;
       const borderWidth = 2;
       const newHandlePosition = `-${nodePadding + borderWidth}px`;
@@ -46,9 +46,6 @@
       if (nodeWidth !== newNodeWidth) {
         setNodeWidth(newNodeWidth);
       }
-=======
-      setNodeWidth(`${finalWidth}px`);
->>>>>>> 37c7e886
     }
   }, [data.title, workflowInputKeys.length, handlePosition, nodeWidth]);
 
@@ -61,11 +58,8 @@
     saveWorkflow();
   }, [id, nodes, saveWorkflow]);
 
-<<<<<<< HEAD
 
   // Sync and save whenever the input schema changes
-=======
->>>>>>> 37c7e886
   useEffect(() => {
     syncAndSave();
   }, [syncAndSave]);
@@ -81,12 +75,7 @@
       })
     );
     setNewFieldValue('');
-<<<<<<< HEAD
-    // No need to call syncAndSave here, it will be triggered by the useEffect
   }, [dispatch, newFieldValue, setNewFieldValue]);
-=======
-  }, [dispatch, newFieldValue]);
->>>>>>> 37c7e886
 
   const handleDeleteWorkflowInputVariable = useCallback(
     (keyToDelete) => {
