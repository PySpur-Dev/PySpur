import React, { useState, useEffect } from 'react'
import { useSelector, useDispatch } from 'react-redux'
import {
    Input,
    Navbar,
    NavbarBrand,
    NavbarContent,
    NavbarItem,
    Link,
    Button,
    Spinner,
    Dropdown,
    DropdownTrigger,
    DropdownMenu,
    DropdownItem,
    Alert,
    CircularProgress,
} from '@nextui-org/react'
import { Icon } from '@iconify/react'
import SettingsCard from './modals/SettingsModal'
import { setProjectName } from '../store/flowSlice'
import RunModal from './modals/RunModal'
<<<<<<< HEAD
import { getRunStatus, startRun, getWorkflow } from '../utils/api'
import { getWorkflowRuns } from '../utils/api'
=======
import { getWorkflow } from '../utils/api'
>>>>>>> 7e8eb567
import { useRouter } from 'next/router'
import DeployModal from './modals/DeployModal'
import { formatDistanceStrict } from 'date-fns'
import { useHotkeys } from 'react-hotkeys-hook'
import { useWorkflowExecution } from '../hooks/useWorkflowExecution'
import { AlertState } from '../types/alert'

interface HeaderProps {
<<<<<<< HEAD
    activePage: 'dashboard' | 'workflow' | 'evals' | 'trace' | 'rag'
=======
    activePage: 'dashboard' | 'workflow' | 'evals' | 'trace'
    associatedWorkflowId?: string
>>>>>>> 7e8eb567
}

import { RootState } from '../store/store'

const Header: React.FC<HeaderProps> = ({ activePage, associatedWorkflowId }) => {
    const dispatch = useDispatch()
    const nodes = useSelector((state: RootState) => state.flow.nodes)
    const projectName = useSelector((state: RootState) => state.flow.projectName)
    const [isDebugModalOpen, setIsDebugModalOpen] = useState<boolean>(false)
    const [isDeployModalOpen, setIsDeployModalOpen] = useState<boolean>(false)
    const [isHistoryOpen, setIsHistoryOpen] = useState<boolean>(false)
    const workflowId = useSelector((state: RootState) => state.flow.workflowID)
    const [alert, setAlert] = useState<AlertState>({
        message: '',
        color: 'default',
        isVisible: false,
    })
    const testInputs = useSelector((state: RootState) => state.flow.testInputs)
    const [selectedRow, setSelectedRow] = useState<number | null>(null)

    const router = useRouter()
    const { id } = router.query
    const isRun = id && id[0] == 'R'

    const showAlert = (message: string, color: AlertState['color']) => {
        setAlert({ message, color, isVisible: true })
        setTimeout(() => setAlert((prev) => ({ ...prev, isVisible: false })), 3000)
    }

    const {
        isRunning,
        completionPercentage,
        workflowRuns,
        isUpdatingStatus,
        executeWorkflow,
        stopWorkflow,
        updateRunStatuses,
    } = useWorkflowExecution({ onAlert: showAlert })

    useEffect(() => {
        if (testInputs.length > 0 && !selectedRow) {
            setSelectedRow(testInputs[0].id)
        }
    }, [testInputs])

    const handleRunWorkflow = async (): Promise<void> => {
        setIsDebugModalOpen(true)
    }

    const handleProjectNameChange = (e: React.ChangeEvent<HTMLInputElement>): void => {
        dispatch(setProjectName(e.target.value))
    }

    const handleDownloadWorkflow = async (): Promise<void> => {
        if (!workflowId) return

        try {
            const workflow = await getWorkflow(workflowId)

            const workflowDetails = {
                name: workflow.name,
                definition: workflow.definition,
                description: workflow.description,
            }

            const blob = new Blob([JSON.stringify(workflowDetails, null, 2)], {
                type: 'application/json',
            })

            const url = URL.createObjectURL(blob)
            const a = document.createElement('a')
            a.href = url
            a.download = `${projectName.replace(/\s+/g, '_')}.json`

            document.body.appendChild(a)
            a.click()

            document.body.removeChild(a)
            URL.revokeObjectURL(url)
        } catch (error) {
            console.error('Error downloading workflow:', error)
        }
    }

    const handleDeploy = (): void => {
        setIsDeployModalOpen(true)
    }

    const getApiEndpoint = (): string => {
        if (typeof window === 'undefined') {
            return ''
        }
        const baseUrl = window.location.origin
        return `${baseUrl}/api/wf/${workflowId}/start_run/?run_type=non_blocking`
    }

    useEffect(() => {
        if (isHistoryOpen) {
            updateRunStatuses()
        }
    }, [isHistoryOpen])

    useHotkeys(
        ['mod+enter'],
        (e) => {
            e.preventDefault()

            if (testInputs.length === 0) {
                setIsDebugModalOpen(true)
                return
            }

            const testCase = testInputs.find((row) => row.id === selectedRow) ?? testInputs[0]

            if (testCase) {
                const { id, ...inputValues } = testCase
                const inputNode = nodes.find((node) => node.type === 'InputNode')
                const inputNodeId = inputNode?.data?.title || inputNode?.id

                if (inputNodeId) {
                    const initialInputs = {
                        [inputNodeId]: inputValues,
                    }
                    executeWorkflow(initialInputs)
                }
            }
        },
        {
            enableOnFormTags: true,
            enabled: activePage === 'workflow',
        }
    )

    return (
        <>
            {alert.isVisible && (
                <div className="fixed bottom-4 right-4 z-50">
                    <Alert color={alert.color}>{alert.message}</Alert>
                </div>
            )}
            <Navbar
                classNames={{
                    base: 'lg:bg-background lg:backdrop-filter-none h-12 mt-1 shadow-sm',
                    wrapper: 'px-4 sm:px-6',
                    item: [
                        'flex',
                        'relative',
                        'h-full',
                        'items-center',
                        "data-[active=true]:after:content-['']",
                        'data-[active=true]:after:absolute',
                        'data-[active=true]:after:bottom-0',
                        'data-[active=true]:after:left-0',
                        'data-[active=true]:after:right-0',
                        'data-[active=true]:after:h-[2px]',
                        'data-[active=true]:after:rounded-[2px]',
                        'data-[active=true]:after:bg-primary',
                        'data-[active=true]:after:text-primary',
                    ],
                }}
            >
                <NavbarBrand className="h-12 max-w-fit">
                    {activePage === 'dashboard' ? (
                        <p className="font-bold text-default-900 cursor-pointer">PySpur</p>
                    ) : (
                        <Link href="/" className="cursor-pointer">
                            <p className="font-bold text-default-900">PySpur</p>
                        </Link>
                    )}
                </NavbarBrand>

                {(activePage === 'workflow' || activePage === 'trace') && (
                    <NavbarContent
                        className="h-12 rounded-full bg-content2 dark:bg-content1 sm:flex"
                        id="workflow-title"
                        justify="start"
                    >
                        <Input
                            className="px-4"
                            type="text"
                            placeholder="Project Name"
                            value={projectName}
                            onChange={handleProjectNameChange}
                            disabled={activePage !== 'workflow'}
                        />
                    </NavbarContent>
                )}
                <NavbarContent
                    className="h-12 gap-4 rounded-full bg-content2 px-4 dark:bg-content1 max-w-fit"
                    justify="end"
                    id="dashboard-editor-nav"
                >
                    <NavbarItem isActive={activePage === 'dashboard'}>
                        <Link className="flex gap-2 text-inherit" href="/dashboard">
                            Dashboard
                        </Link>
                    </NavbarItem>
                    {activePage === 'workflow' && <NavbarItem isActive={activePage === 'workflow'}>Editor</NavbarItem>}
                    {activePage === 'trace' && <NavbarItem isActive={activePage === 'trace'}>Trace</NavbarItem>}
                    <NavbarItem isActive={activePage === 'evals'}>
                        <Link className="flex gap-2 text-inherit" href="/evals">
                            Evals
                        </Link>
                    </NavbarItem>
                    <NavbarItem isActive={activePage === 'rag'}>
                        <Link className="flex gap-2 text-inherit" href="/rag">
                            RAG
                        </Link>
                    </NavbarItem>
                </NavbarContent>
                {activePage === 'workflow' && (
                    <NavbarContent
                        className="ml-auto flex h-12 max-w-fit items-center gap-0 rounded-full p-0 lg:bg-content2 lg:px-1 lg:dark:bg-content1"
                        justify="end"
                        id="workflow-actions-buttons"
                    >
                        {!isRun && (
                            <>
                                {isRunning ? (
                                    <>
                                        <NavbarItem className="hidden sm:flex">
                                            <CircularProgress
                                                size="sm"
                                                value={completionPercentage}
                                                color="success"
                                                showValueLabel={true}
                                                aria-label="Running progress"
                                            />
                                        </NavbarItem>
                                        <NavbarItem className="hidden sm:flex">
                                            <Button
                                                isIconOnly
                                                radius="full"
                                                variant="light"
                                                onClick={stopWorkflow}
                                            >
                                                <Icon
                                                    className="text-foreground/60"
                                                    icon="solar:stop-linear"
                                                    width={22}
                                                />
                                            </Button>
                                        </NavbarItem>
                                    </>
                                ) : (
                                    <NavbarItem className="hidden sm:flex">
                                        <Button isIconOnly radius="full" variant="light" onClick={handleRunWorkflow}>
                                            <Icon className="text-foreground/60" icon="solar:play-linear" width={22} />
                                        </Button>
                                    </NavbarItem>
                                )}
                            </>
                        )}
                        <NavbarItem className="hidden sm:flex">
                            <Dropdown isOpen={isHistoryOpen} onOpenChange={setIsHistoryOpen}>
                                <DropdownTrigger>
                                    <Button isIconOnly radius="full" variant="light">
                                        <Icon className="text-foreground/60" icon="solar:history-linear" width={22} />
                                    </Button>
                                </DropdownTrigger>
                                <DropdownMenu>
                                    {isUpdatingStatus ? (
                                        <DropdownItem key={`fetching-latest-runs`}>
                                            <div className="flex items-center gap-2">
                                                <Spinner size="sm" />
                                                <span>Fetching latest runs...</span>
                                            </div>
                                        </DropdownItem>
                                    ) : (
                                        workflowRuns.map((run, index) => (
                                            <DropdownItem
                                                key={index}
                                                onPress={() => window.open(`/trace/${run.id}`, '_blank')}
                                                textValue={`Version ${index + 1}`}
                                            >
                                                {`${run.id} | ${run.status.toLowerCase()} ${(run.status.toLowerCase() === 'running' ||
                                                    run.status.toLowerCase() === 'pending') &&
                                                    run.start_time
                                                    ? `for last ${formatDistanceStrict(Date.parse(run.start_time + 'Z'), new Date(), { addSuffix: false })}`
                                                    : (run.status.toLowerCase() === 'failed' ||
                                                        run.status.toLowerCase() === 'completed') &&
                                                        run.end_time
                                                        ? `${formatDistanceStrict(Date.parse(run.end_time + 'Z'), new Date(), { addSuffix: true })}`
                                                        : ''
                                                    }`}
                                            </DropdownItem>
                                        ))
                                    )}
                                </DropdownMenu>
                            </Dropdown>
                        </NavbarItem>
                        <NavbarItem className="hidden sm:flex">
                            <Button isIconOnly radius="full" variant="light" onClick={handleDownloadWorkflow}>
                                <Icon className="text-foreground/60" icon="solar:download-linear" width={24} />
                            </Button>
                        </NavbarItem>
                        <NavbarItem className="hidden sm:flex">
                            <Button isIconOnly radius="full" variant="light" onClick={handleDeploy}>
                                <Icon className="text-foreground/60" icon="solar:cloud-upload-linear" width={24} />
                            </Button>
                        </NavbarItem>
                    </NavbarContent>
                )}
                {activePage === 'trace' && associatedWorkflowId && (
                    <NavbarContent
                        className="ml-auto flex h-12 max-w-fit items-center gap-0 rounded-full p-0 lg:bg-content2 lg:px-1 lg:dark:bg-content1"
                        justify="end"
                    >
                        <NavbarItem>
                            <Link href={`/workflows/${associatedWorkflowId}`}>
                                <Button variant="light">Go To Workflow</Button>
                            </Link>
                        </NavbarItem>
                    </NavbarContent>
                )}
                <NavbarContent
                    className="ml-2 flex h-12 max-w-fit items-center gap-0 rounded-full p-0 lg:bg-content2 lg:px-1 lg:dark:bg-content1"
                    justify="end"
                >
                    <NavbarItem className="hidden sm:flex">
                        <SettingsCard />
                    </NavbarItem>
                </NavbarContent>
            </Navbar>
            <RunModal
                isOpen={isDebugModalOpen}
                onOpenChange={setIsDebugModalOpen}
                onRun={async (selectedInputs) => {
                    await executeWorkflow(selectedInputs)
                    setIsDebugModalOpen(false)
                }}
            />
            <DeployModal
                isOpen={isDeployModalOpen}
                onOpenChange={setIsDeployModalOpen}
                getApiEndpoint={getApiEndpoint}
            />
        </>
    )
}

export default Header<|MERGE_RESOLUTION|>--- conflicted
+++ resolved
@@ -20,12 +20,7 @@
 import SettingsCard from './modals/SettingsModal'
 import { setProjectName } from '../store/flowSlice'
 import RunModal from './modals/RunModal'
-<<<<<<< HEAD
-import { getRunStatus, startRun, getWorkflow } from '../utils/api'
-import { getWorkflowRuns } from '../utils/api'
-=======
 import { getWorkflow } from '../utils/api'
->>>>>>> 7e8eb567
 import { useRouter } from 'next/router'
 import DeployModal from './modals/DeployModal'
 import { formatDistanceStrict } from 'date-fns'
@@ -34,12 +29,8 @@
 import { AlertState } from '../types/alert'
 
 interface HeaderProps {
-<<<<<<< HEAD
-    activePage: 'dashboard' | 'workflow' | 'evals' | 'trace' | 'rag'
-=======
     activePage: 'dashboard' | 'workflow' | 'evals' | 'trace'
     associatedWorkflowId?: string
->>>>>>> 7e8eb567
 }
 
 import { RootState } from '../store/store'
