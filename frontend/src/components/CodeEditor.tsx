--- conflicted
+++ resolved
@@ -19,28 +19,21 @@
 
 interface CodeEditorProps {
     code: string
-<<<<<<< HEAD
     label?: string
     onChange: (value: string) => void
     disabled?: boolean
-    mode?: 'json' | 'python' // Add mode prop to determine which language to use
+    mode?: 'json' | 'python' | 'javascript' // Add mode prop to determine which language to use
+    readOnly?: boolean
 }
 
 const CodeEditor: React.FC<CodeEditorProps> = ({
     code,
     onChange,
     disabled,
-    mode = 'python',
+    mode = 'javascript',
     label = 'Code Editor',
+    readOnly = false,
 }) => {
-=======
-    mode?: string
-    onChange: (value: string) => void
-    readOnly?: boolean
-}
-
-const CodeEditor: React.FC<CodeEditorProps> = ({ code, mode = 'javascript', onChange, readOnly = false }) => {
->>>>>>> 5d233027
     const [value, setValue] = useState<string>('')
     const { isOpen, onOpen, onOpenChange } = useDisclosure()
     const [modalValue, setModalValue] = useState<string>('')
